--- conflicted
+++ resolved
@@ -11,10 +11,6 @@
 [dependencies]
 blake2 = "0.10.6"
 rand_core = "0.6.4"
-<<<<<<< HEAD
-rayon = "1.10.0"
-=======
->>>>>>> c74ba548
 
 [dev-dependencies]
 rand = "0.8.5"
@@ -22,19 +18,6 @@
 criterion = { version = "0.5.1", features = ["html_reports"] }
 
 [[bench]]
-<<<<<<< HEAD
-name = "centralized_time"
-harness = false
-path = "benches/centralized.rs"
-
-[[bench]]
-name = "centralized_step"
-harness = false
-path = "benches/centralized.rs"
-
-[package.metadata.docs.rs]
-rustdoc-args = [ "--html-in-header", "./src/katex-header.html" ]
-=======
 name = "centralized_telescope_time"
 harness = false
 path = "benches/centralized_telescope.rs"
@@ -43,4 +26,6 @@
 name = "centralized_telescope_step"
 harness = false
 path = "benches/centralized_telescope.rs"
->>>>>>> c74ba548
+
+[package.metadata.docs.rs]
+rustdoc-args = [ "--html-in-header", "./src/katex-header.html" ]