--- conflicted
+++ resolved
@@ -17,20 +17,6 @@
 rand_chacha = "0.3.1"
 criterion = { version = "0.5.1", features = ["html_reports"] }
 
-<<<<<<< HEAD
-[[bench]]
-name = "centralized_telescope_time"
-harness = false
-path = "benches/centralized_telescope.rs"
-
-[[bench]]
-name = "centralized_telescope_step"
-harness = false
-path = "benches/centralized_telescope.rs"
-
-[package.metadata.docs.rs]
-rustdoc-args = [ "--html-in-header", "./src/katex-header.html" ]
-=======
 [lints.rust]
 missing_docs = "warn"
 unsafe_code = "warn"
@@ -48,4 +34,6 @@
 must_use_candidate = "allow"
 semicolon_if_nothing_returned = "deny"
 similar_names = "allow"
->>>>>>> 7417e04d
+
+[package.metadata.docs.rs]
+rustdoc-args = [ "--html-in-header", "./src/katex-header.html" ]