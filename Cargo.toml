[package]
name = "alba"
version = "0.1.0"
edition = "2021"
description = "A Rust implementation of Approximate Lower Bound Arguments (ALBAs)."
categories = ["cryptography"]
include = ["**/*.rs", "Cargo.toml", "README.md", ".gitignore"]

# See more keys and their definitions at https://doc.rust-lang.org/cargo/reference/manifest.html

[dependencies]
blake2 = "0.10.6"
rand_core = "0.6.4"

[dev-dependencies]
rand = "0.8.5"
rand_chacha = "0.3.1"
<<<<<<< HEAD
criterion = { version = "0.5.1", features = ["html_reports"] }
=======
>>>>>>> d98d9e89

[lints.rust]
missing_docs = "warn"
unsafe_code = "warn"

[lints.clippy]
pedantic = { level = "warn", priority = -1 }
arithmetic_side_effects = "deny"
cast_possible_truncation = "allow"
cast_precision_loss = "allow"
cast_sign_loss = "allow"
derive_partial_eq_without_eq = "allow"
doc_markdown = "allow"
missing_panics_doc = "allow"
module_name_repetitions = "allow"
must_use_candidate = "allow"
semicolon_if_nothing_returned = "deny"
similar_names = "allow"

[package.metadata.docs.rs]
rustdoc-args = [ "--html-in-header", "./src/katex-header.html" ]<|MERGE_RESOLUTION|>--- conflicted
+++ resolved
@@ -15,10 +15,6 @@
 [dev-dependencies]
 rand = "0.8.5"
 rand_chacha = "0.3.1"
-<<<<<<< HEAD
-criterion = { version = "0.5.1", features = ["html_reports"] }
-=======
->>>>>>> d98d9e89
 
 [lints.rust]
 missing_docs = "warn"
