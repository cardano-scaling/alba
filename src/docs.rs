//! Approximate Lower Bound Arguments (_ALBA_) documentation.

#![doc = include_str!("../docs/intro.md")]

#[doc = include_str!("../docs/varmap.md")]
pub mod variables {}

<<<<<<< HEAD
#[doc = include_str!("../docs/basic_construction.md")]
pub mod basic {}
=======
#[doc = include_str!("../docs/centralized_telescope/main.md")]
pub mod centralized {
    #[doc = include_str!("../docs/centralized_telescope/params.md")]
    pub mod params {}

    #[doc = include_str!("../docs/centralized_telescope/proof.md")]
    pub mod proof {}

    #[doc = include_str!("../docs/centralized_telescope/round.md")]
    pub mod round {}
}
>>>>>>> d0d33720
<|MERGE_RESOLUTION|>--- conflicted
+++ resolved
@@ -5,10 +5,9 @@
 #[doc = include_str!("../docs/varmap.md")]
 pub mod variables {}
 
-<<<<<<< HEAD
 #[doc = include_str!("../docs/basic_construction.md")]
 pub mod basic {}
-=======
+
 #[doc = include_str!("../docs/centralized_telescope/main.md")]
 pub mod centralized {
     #[doc = include_str!("../docs/centralized_telescope/params.md")]
@@ -19,5 +18,4 @@
 
     #[doc = include_str!("../docs/centralized_telescope/round.md")]
     pub mod round {}
-}
->>>>>>> d0d33720
+}