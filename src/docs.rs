//! Approximate Lower Bound Arguments (_ALBA_) documentation.

#![doc = include_str!("../docs/intro.md")]

#[doc = include_str!("../docs/varmap.md")]
pub mod variables {}

<<<<<<< HEAD
#[doc = include_str!("../docs/prehashing.md")]
pub mod prehashing {}
=======
#[doc = include_str!("../docs/basic_construction.md")]
pub mod basic {}
>>>>>>> 6f45ddec

#[doc = include_str!("../docs/centralized_telescope/main.md")]
pub mod centralized {
    #[doc = include_str!("../docs/centralized_telescope/params.md")]
    pub mod params {}

    #[doc = include_str!("../docs/centralized_telescope/proof.md")]
    pub mod proof {}

    #[doc = include_str!("../docs/centralized_telescope/round.md")]
    pub mod round {}
}<|MERGE_RESOLUTION|>--- conflicted
+++ resolved
@@ -5,13 +5,11 @@
 #[doc = include_str!("../docs/varmap.md")]
 pub mod variables {}
 
-<<<<<<< HEAD
+#[doc = include_str!("../docs/basic_construction.md")]
+pub mod basic {}
+
 #[doc = include_str!("../docs/prehashing.md")]
 pub mod prehashing {}
-=======
-#[doc = include_str!("../docs/basic_construction.md")]
-pub mod basic {}
->>>>>>> 6f45ddec
 
 #[doc = include_str!("../docs/centralized_telescope/main.md")]
 pub mod centralized {
